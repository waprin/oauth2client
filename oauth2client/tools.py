# Copyright (C) 2013 Google Inc.
#
# Licensed under the Apache License, Version 2.0 (the "License");
# you may not use this file except in compliance with the License.
# You may obtain a copy of the License at
#
#      http://www.apache.org/licenses/LICENSE-2.0
#
# Unless required by applicable law or agreed to in writing, software
# distributed under the License is distributed on an "AS IS" BASIS,
# WITHOUT WARRANTIES OR CONDITIONS OF ANY KIND, either express or implied.
# See the License for the specific language governing permissions and
# limitations under the License.

"""Command-line tools for authenticating via OAuth 2.0

Do the OAuth 2.0 Web Server dance for a command line application. Stores the
generated credentials in a common file that is used by other example apps in
the same directory.
"""

__author__ = 'jcgregorio@google.com (Joe Gregorio)'
__all__ = ['argparser', 'run_flow', 'run', 'message_if_missing']


import BaseHTTPServer
import argparse
import logging
import socket
import sys
import urlparse
import webbrowser

from oauth2client import client
from oauth2client import util

<<<<<<< HEAD
try:
  from urllib.parse import parse_qsl
except ImportError:
  try:
    from urlparse import parse_qsl
  except ImportError:
    from cgi import parse_qsl

=======
>>>>>>> ff74634c
_CLIENT_SECRETS_MESSAGE = """WARNING: Please configure OAuth 2.0

To make this sample run you will need to populate the client_secrets.json file
found at:

   %s

with information from the APIs Console <https://code.google.com/apis/console>.

"""

# argparser is an ArgumentParser that contains command-line options expected
# by tools.run(). Pass it in as part of the 'parents' argument to your own
# ArgumentParser.
argparser = argparse.ArgumentParser(add_help=False)
argparser.add_argument('--auth_host_name', default='localhost',
                       help='Hostname when running a local web server.')
argparser.add_argument('--noauth_local_webserver', action='store_true',
                       default=False, help='Do not run a local web server.')
argparser.add_argument('--auth_host_port', default=[8080, 8090], type=int,
                       nargs='*', help='Port web server should listen on.')
argparser.add_argument('--logging_level', default='ERROR',
                       choices=['DEBUG', 'INFO', 'WARNING', 'ERROR',
                                'CRITICAL'],
                       help='Set the logging level of detail.')


class ClientRedirectServer(BaseHTTPServer.HTTPServer):
  """A server to handle OAuth 2.0 redirects back to localhost.

  Waits for a single request and parses the query parameters
  into query_params and then stops serving.
  """
  query_params = {}


class ClientRedirectHandler(BaseHTTPServer.BaseHTTPRequestHandler):
  """A handler for OAuth 2.0 redirects back to localhost.

  Waits for a single request and parses the query parameters
  into the servers query_params and then stops serving.
  """

  def do_GET(self):
    """Handle a GET request.

    Parses the query parameters and prints a message
    if the flow has completed. Note that we can't detect
    if an error occurred.
    """
    self.send_response(200)
    self.send_header("Content-type", "text/html")
    self.end_headers()
    query = self.path.split('?', 1)[-1]
    query = dict(urlparse.parse_qsl(query))
    self.server.query_params = query
    self.wfile.write("<html><head><title>Authentication Status</title></head>")
    self.wfile.write("<body><p>The authentication flow has completed.</p>")
    self.wfile.write("</body></html>")

  def log_message(self, format, *args):
    """Do not log messages to stdout while running as command line program."""


@util.positional(3)
def run_flow(flow, storage, flags, http=None):
  """Core code for a command-line application.

  The run() function is called from your application and runs through all the
  steps to obtain credentials. It takes a Flow argument and attempts to open an
  authorization server page in the user's default web browser. The server asks
  the user to grant your application access to the user's data. If the user
  grants access, the run() function returns new credentials. The new credentials
  are also stored in the Storage argument, which updates the file associated
  with the Storage object.

  It presumes it is run from a command-line application and supports the
  following flags:

    --auth_host_name: Host name to use when running a local web server
      to handle redirects during OAuth authorization.
      (default: 'localhost')

    --auth_host_port: Port to use when running a local web server to handle
      redirects during OAuth authorization.;
      repeat this option to specify a list of values
      (default: '[8080, 8090]')
      (an integer)

    --[no]auth_local_webserver: Run a local web server to handle redirects
      during OAuth authorization.
      (default: 'true')

  The tools module defines an ArgumentParser the already contains the flag
  definitions that run() requires. You can pass that ArgumentParser to your
  ArgumentParser constructor:

    parser = argparse.ArgumentParser(description=__doc__,
        formatter_class=argparse.RawDescriptionHelpFormatter,
        parents=[tools.argparser])
    flags = parser.parse_args(argv)

  Args:
    flow: Flow, an OAuth 2.0 Flow to step through.
    storage: Storage, a Storage to store the credential in.
    flags: argparse.ArgumentParser, the command-line flags.
    http: An instance of httplib2.Http.request
         or something that acts like it.

  Returns:
    Credentials, the obtained credential.
  """
  logging.getLogger().setLevel(getattr(logging, flags.logging_level))
  if not flags.noauth_local_webserver:
    success = False
    port_number = 0
    for port in flags.auth_host_port:
      port_number = port
      try:
        httpd = ClientRedirectServer((flags.auth_host_name, port),
                                     ClientRedirectHandler)
<<<<<<< HEAD
      except socket.error:
=======
      except socket.error as e:
>>>>>>> ff74634c
        pass
      else:
        success = True
        break
    flags.noauth_local_webserver = not success
    if not success:
      print('Failed to start a local webserver listening on either port 8080')
      print('or port 9090. Please check your firewall settings and locally')
      print('running programs that may be blocking or using those ports.')
      print()
      print('Falling back to --noauth_local_webserver and continuing with')
      print('authorization.')
      print()

  if not flags.noauth_local_webserver:
    oauth_callback = 'http://%s:%s/' % (flags.auth_host_name, port_number)
  else:
    oauth_callback = client.OOB_CALLBACK_URN
  flow.redirect_uri = oauth_callback
  authorize_url = flow.step1_get_authorize_url()

  if not flags.noauth_local_webserver:
    webbrowser.open(authorize_url, new=1, autoraise=True)
    print('Your browser has been opened to visit:')
    print()
    print('    ' + authorize_url)
    print()
    print('If your browser is on a different machine then exit and re-run this')
    print('application with the command-line parameter ')
    print()
    print('  --noauth_local_webserver')
    print()
  else:
    print('Go to the following link in your browser:')
    print()
    print('    ' + authorize_url)
    print()

  code = None
  if not flags.noauth_local_webserver:
    httpd.handle_request()
    if 'error' in httpd.query_params:
      sys.exit('Authentication request was rejected.')
    if 'code' in httpd.query_params:
      code = httpd.query_params['code']
    else:
      print('Failed to find "code" in the query parameters of the redirect.')
      sys.exit('Try running with --noauth_local_webserver.')
  else:
    code = raw_input('Enter verification code: ').strip()

  try:
    credential = flow.step2_exchange(code, http=http)
  except client.FlowExchangeError as e:
    sys.exit('Authentication has failed: %s' % e)

  storage.put(credential)
  credential.set_store(storage)
  print('Authentication successful.')

  return credential


def message_if_missing(filename):
  """Helpful message to display if the CLIENT_SECRETS file is missing."""

  return _CLIENT_SECRETS_MESSAGE % filename

try:
  from oauth2client.old_run import run
  from oauth2client.old_run import FLAGS
except ImportError:
  def run(*args, **kwargs):
    raise NotImplementedError(
        'The gflags library must be installed to use tools.run(). '
        'Please install gflags or preferrably switch to using '
        'tools.run_flow().')<|MERGE_RESOLUTION|>--- conflicted
+++ resolved
@@ -28,23 +28,17 @@
 import logging
 import socket
 import sys
-import urlparse
 import webbrowser
 
-from oauth2client import client
-from oauth2client import util
-
-<<<<<<< HEAD
 try:
   from urllib.parse import parse_qsl
 except ImportError:
-  try:
-    from urlparse import parse_qsl
-  except ImportError:
-    from cgi import parse_qsl
-
-=======
->>>>>>> ff74634c
+  from urlparse import parse_qsl
+
+from oauth2client import client
+from oauth2client import util
+
+
 _CLIENT_SECRETS_MESSAGE = """WARNING: Please configure OAuth 2.0
 
 To make this sample run you will need to populate the client_secrets.json file
@@ -99,7 +93,7 @@
     self.send_header("Content-type", "text/html")
     self.end_headers()
     query = self.path.split('?', 1)[-1]
-    query = dict(urlparse.parse_qsl(query))
+    query = dict(parse_qsl(query))
     self.server.query_params = query
     self.wfile.write("<html><head><title>Authentication Status</title></head>")
     self.wfile.write("<body><p>The authentication flow has completed.</p>")
@@ -166,11 +160,7 @@
       try:
         httpd = ClientRedirectServer((flags.auth_host_name, port),
                                      ClientRedirectHandler)
-<<<<<<< HEAD
       except socket.error:
-=======
-      except socket.error as e:
->>>>>>> ff74634c
         pass
       else:
         success = True
